--- conflicted
+++ resolved
@@ -1,12 +1,7 @@
 {
   "name": "tressi",
-<<<<<<< HEAD
   "version": "0.0.8",
-  "description": "",
-=======
-  "version": "0.0.7",
   "description": "A lightweight, declarative stress testing CLI for modern developers.",
->>>>>>> 229b6be3
   "license": "MIT",
   "keywords": [
     "performance",
